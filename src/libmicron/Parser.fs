--- conflicted
+++ resolved
@@ -157,15 +157,8 @@
                 ProductionRule(literalIntIdentifier, [Terminal TokenType.Integer])
                 // literal-double -> <double>
                 ProductionRule(literalDoubleIdentifier, [Terminal TokenType.Double])
-<<<<<<< HEAD
-                // operator -> $expr <op> $expr
-                ProductionRule(operatorIdentifier, [Nonterminal expressionGroupIdentifier
-                                                    Terminal TokenType.OperatorToken
-                                                    Nonterminal expressionGroupIdentifier])
-=======
                 // operator -> $expr <op> $paren
                 ProductionRule(operatorIdentifier, [Nonterminal parenGroupIdentifier; Terminal TokenType.OperatorToken; Nonterminal expressionGroupIdentifier])
->>>>>>> 791ce146
             ]
 
     /// A grammar for micron expressions.
